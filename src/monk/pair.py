--- conflicted
+++ resolved
@@ -59,7 +59,6 @@
 
     return lj
 
-<<<<<<< HEAD
 def KA_WCA(nlist: hoomd.md.nlist.NList) -> hoomd.md.pair.Pair:
     '''Wicks-Chandler-Anderson potential
     '''
@@ -86,9 +85,6 @@
     return lj
 
 def KA_ModLJ(nlist: hoomd.md.nlist.NList, delta: float) -> hoomd.md.pair.Pair:
-=======
-def KA_ModLJ(nlist: hoomd.md.nlist.NeighborList, delta: float) -> hoomd.md.pair.Pair:
->>>>>>> d1ea51e6
     '''Kob-Anderson Lennard-Jones potential with modified well width
     '''
     r_cutoff = 2.5
